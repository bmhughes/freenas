--- conflicted
+++ resolved
@@ -276,13 +276,8 @@
     assert results.json()[0]['enable'] is False, results.text
 
 
-<<<<<<< HEAD
-# Check destroying a SMB dataset
-def test_33_destroying_smb_dataset():
-    results = DELETE(f"/pool/dataset/id/{dataset_url}/")
-=======
+
 # Check destroying a nfs dataset
 def test_33_destroying_nfs_dataset():
-    results = DELETE(f"/pool/dataset/id/{urlDataset}/")
->>>>>>> d1f6a48e
+    results = DELETE(f"/pool/dataset/id/{dataset_url}/")
     assert results.status_code == 200, results.text