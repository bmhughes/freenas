<<<<<<< HEAD
from middlewared.schema import accepts, Dict, Int, List, Str
from middlewared.validators import Email
from middlewared.service import SystemServiceService, private
=======
import re
from itertools import chain

from middlewared.schema import accepts, Cron, Dict, Int, List, Patch, Str
from middlewared.validators import Email, Range
from middlewared.service import CRUDService, private, SystemServiceService, ValidationErrors


class SMARTTestService(CRUDService):

    class Config:
        datastore = 'tasks.smarttest'
        datastore_extend = 'smart.test.smart_test_extend'
        datastore_prefix = 'smarttest_'
        namespace = 'smart.test'

    async def smart_test_extend(self, data):
        disks = data.pop('disks')
        data['disks'] = [disk['disk_identifier'] for disk in disks]
        test_type = {
            'L': 'LONG',
            'S': 'SHORT',
            'C': 'CONVEYANCE',
            'O': 'OFFLINE',
        }
        data['type'] = test_type[data.pop('type')]
        Cron.convert_db_format_to_schedule(data)
        return data

    @private
    async def validate_data(self, data, schema):
        verrors = ValidationErrors()

        smart_tests = await self.query(filters=[('type', '=', data['type'])])
        configured_disks = [d for test in smart_tests for d in test['disks']]
        disks_dict = {disk['identifier']: disk['name'] for disk in (await self.middleware.call('disk.query'))}

        disks = data.get('disks')
        used_disks = []
        invalid_disks = []
        for disk in disks:
            if disk in configured_disks:
                used_disks.append(disks_dict[disk])
            if disk not in disks_dict.keys():
                invalid_disks.append(disk)

        if used_disks:
            verrors.add(
                f'{schema}.disks',
                f'The following disks already have tests for this type: {", ".join(used_disks)}'
            )

        if invalid_disks:
            verrors.add(
                f'{schema}.disks',
                f'The following disks are invalid: {", ".join(invalid_disks)}'
            )

        return verrors

    @accepts(
        Dict(
            'smart_task_create',
            Cron('schedule'),
            Str('desc'),
            List('disks', items=[Str('disk')], required=True),
            Str('type', enum=['LONG', 'SHORT', 'CONVEYANCE', 'OFFLINE'], required=True),
            register=True
        )
    )
    async def do_create(self, data):
        data['type'] = data.pop('type')[0]
        verrors = await self.validate_data(data, 'smart_test_create')

        if not data.get('disks'):
            verrors.add(
                'smart_test_create.disks',
                'This field is required'
            )

        if verrors:
            raise verrors

        Cron.convert_schedule_to_db_format(data)

        data['id'] = await self.middleware.call(
            'datastore.insert',
            self._config.datastore,
            data,
            {'prefix': self._config.datastore_prefix}
        )

        await self.middleware.call(
            'service.restart',
            'smartd',
            {'onetime': False}
        )

        return data

    @accepts(
        Int('id', validators=[Range(min=1)]),
        Patch('smart_task_create', 'smart_task_update', ('attr', {'update': True}))
    )
    async def do_update(self, id, data):
        old = await self.query(filters=[('id', '=', id)], options={'get': True})
        new = old.copy()
        new.update(data)

        new['type'] = new.pop('type')[0]
        old['type'] = old.pop('type')[0]
        new_disks = [disk for disk in new['disks'] if disk not in old['disks']]
        deleted_disks = [disk for disk in old['disks'] if disk not in new['disks']]
        if old['type'] == new['type']:
            new['disks'] = new_disks
        verrors = await self.validate_data(new, 'smart_test_update')

        new['disks'] = [disk for disk in chain(new_disks, old['disks']) if disk not in deleted_disks]

        if not new.get('disks'):
            verrors.add(
                'smart_test_update.disks',
                'This field is required'
            )

        if verrors:
            raise verrors

        Cron.convert_schedule_to_db_format(new)

        await self.middleware.call(
            'datastore.update',
            self._config.datastore,
            id,
            new,
            {'prefix': self._config.datastore_prefix}
        )

        await self.middleware.call(
            'service.restart',
            'smartd',
            {'onetime': False}
        )

        return await self.query(filters=[('id', '=', id)], options={'get': True})

    @accepts(
        Int('id')
    )
    async def do_delete(self, id):
        response = await self.middleware.call(
            'datastore.delete',
            self._config.datastore,
            id
        )

        return response
>>>>>>> df47a9fc


class SmartService(SystemServiceService):

    class Config:
        service = "smartd"
        service_model = "smart"
        datastore_extend = "smart.smart_extend"
        datastore_prefix = "smart_"

    @private
    async def smart_extend(self, smart):
        smart["powermode"] = smart["powermode"].upper()
        smart["email"] = smart["email"].split(",")
        return smart

    @accepts(Dict(
        'smart_update',
        Int('interval'),
        Str('powermode', enum=['NEVER', 'SLEEP', 'STANDBY', 'IDLE']),
        Int('difference'),
        Int('informational'),
        Int('critical'),
        List('email', items=[Str('email', validators=[Email()])]),
    ))
    async def do_update(self, data):
        old = await self.config()

        new = old.copy()
        new.update(data)

        new["powermode"] = new["powermode"].lower()
        new["email"] = ",".join([email.strip() for email in new["email"]])

        await self._update_service(old, new)

        await self.smart_extend(new)

        return new<|MERGE_RESOLUTION|>--- conflicted
+++ resolved
@@ -1,9 +1,3 @@
-<<<<<<< HEAD
-from middlewared.schema import accepts, Dict, Int, List, Str
-from middlewared.validators import Email
-from middlewared.service import SystemServiceService, private
-=======
-import re
 from itertools import chain
 
 from middlewared.schema import accepts, Cron, Dict, Int, List, Patch, Str
@@ -160,7 +154,6 @@
         )
 
         return response
->>>>>>> df47a9fc
 
 
 class SmartService(SystemServiceService):
